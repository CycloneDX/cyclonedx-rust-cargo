name: "Nix Flake CI"

on:
  pull_request:
  push:
    branches:
      - 'main'

jobs:
  tests:
    name: Nix Flake Build & Check
    runs-on: ubuntu-latest
    steps:
    - uses: actions/checkout@v3.0.2
<<<<<<< HEAD
    - uses: cachix/install-nix-action@v20
    - run: nix build
    - run: nix flake check
=======
    - name: Install Nix
      uses: DeterminateSystems/nix-installer-action@v4
    - name: Run the Magic Nix Cache
      uses: DeterminateSystems/magic-nix-cache-action@v2

    - name: Build the default flake output
      run: nix build

    - name: Check the flake outputs
      run: nix flake check

    - name: Check the flake's formatting
      run: nix develop --command nixpkgs-fmt --check flake.nix
>>>>>>> 55a17251
<|MERGE_RESOLUTION|>--- conflicted
+++ resolved
@@ -12,11 +12,6 @@
     runs-on: ubuntu-latest
     steps:
     - uses: actions/checkout@v3.0.2
-<<<<<<< HEAD
-    - uses: cachix/install-nix-action@v20
-    - run: nix build
-    - run: nix flake check
-=======
     - name: Install Nix
       uses: DeterminateSystems/nix-installer-action@v4
     - name: Run the Magic Nix Cache
@@ -29,5 +24,4 @@
       run: nix flake check
 
     - name: Check the flake's formatting
-      run: nix develop --command nixpkgs-fmt --check flake.nix
->>>>>>> 55a17251
+      run: nix develop --command nixpkgs-fmt --check flake.nix