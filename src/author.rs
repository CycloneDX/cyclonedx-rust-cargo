--- conflicted
+++ resolved
@@ -14,10 +14,7 @@
  * limitations under the License.
  *
  * SPDX-License-Identifier: Apache-2.0
-<<<<<<< HEAD
-=======
  * Copyright (c) OWASP Foundation. All Rights Reserved.
->>>>>>> 4fddf6cc
  */
 use std::{io, str::FromStr};
 
