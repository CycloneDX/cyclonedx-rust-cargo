/*
 * This file is part of CycloneDX Rust Cargo.
 *
 * Licensed under the Apache License, Version 2.0 (the "License");
 * you may not use this file except in compliance with the License.
 * You may obtain a copy of the License at
 *
 *     http://www.apache.org/licenses/LICENSE-2.0
 *
 * Unless required by applicable law or agreed to in writing, software
 * distributed under the License is distributed on an "AS IS" BASIS,
 * WITHOUT WARRANTIES OR CONDITIONS OF ANY KIND, either express or implied.
 * See the License for the specific language governing permissions and
 * limitations under the License.
 *
 * SPDX-License-Identifier: Apache-2.0
 */
/**
* A special acknowledgement Ossi Herrala from SensorFu for providing a
* starting point in which to develop this plugin. The original project
* this plugin was derived from is sensorfu/cargo-bom v0.3.1 (MIT licensed)
* https://github.com/sensorfu/cargo-bom
*
* MIT License
*
* Copyright (c) 2017-2019 SensorFu Oy
*
* Permission is hereby granted, free of charge, to any person obtaining a copy
* of this software and associated documentation files (the "Software"), to deal
* in the Software without restriction, including without limitation the rights
* to use, copy, modify, merge, publish, distribute, sublicense, and/or sell
* copies of the Software, and to permit persons to whom the Software is
* furnished to do so, subject to the following conditions:
*
* The above copyright notice and this permission notice shall be included in all
* copies or substantial portions of the Software.
*
* THE SOFTWARE IS PROVIDED "AS IS", WITHOUT WARRANTY OF ANY KIND, EXPRESS OR
* IMPLIED, INCLUDING BUT NOT LIMITED TO THE WARRANTIES OF MERCHANTABILITY,
* FITNESS FOR A PARTICULAR PURPOSE AND NONINFRINGEMENT. IN NO EVENT SHALL THE
* AUTHORS OR COPYRIGHT HOLDERS BE LIABLE FOR ANY CLAIM, DAMAGES OR OTHER
* LIABILITY, WHETHER IN AN ACTION OF CONTRACT, TORT OR OTHERWISE, ARISING FROM,
* OUT OF OR IN CONNECTION WITH THE SOFTWARE OR THE USE OR OTHER DEALINGS IN THE
* SOFTWARE.
*/
use cyclonedx_bom::generator::{SbomGenerator, Generator};
use cyclonedx_bom::traits::ToXml;
use std::{
<<<<<<< HEAD
=======
    collections::BTreeSet,
>>>>>>> 4f244b0a
    fs::File,
    io::{self, LineWriter},
    path, str,
};

use anyhow::Result;
use cargo::{
<<<<<<< HEAD
=======
    core::{dependency::DepKind, package::PackageSet, Package, Resolve, Workspace},
    ops,
>>>>>>> 4f244b0a
    util::Config,
};
use structopt::StructOpt;
use xml_writer::XmlWriter;

<<<<<<< HEAD
=======
mod bom;
mod component;
>>>>>>> 4f244b0a
mod format;
use format::Format;
<<<<<<< HEAD
=======
pub(crate) use traits::ToXml;
>>>>>>> 4f244b0a

#[derive(StructOpt)]
#[structopt(bin_name = "cargo")]
enum Opts {
    #[structopt(name = "cyclonedx")]
    /// Creates a CycloneDX Software Bill-of-Materials (SBOM) for Rust project
    Bom(Args),
}

#[derive(StructOpt)]
struct Args {
    /// List all dependencies instead of only top level ones
    #[structopt(long = "all", short = "a")]
    all: bool,
    /// Directory for all generated artifacts
    #[structopt(long = "target-dir", value_name = "DIRECTORY", parse(from_os_str))]
    target_dir: Option<path::PathBuf>,
    #[structopt(long = "manifest-path", value_name = "PATH", parse(from_os_str))]
    /// Path to Cargo.toml
    manifest_path: Option<path::PathBuf>,
    /// Output BOM format: json, xml
    #[structopt(long = "format", short = "f", value_name = "FORMAT", default_value)]
    format: Format,
    #[structopt(long = "verbose", short = "v", parse(from_occurrences))]
    /// Use verbose output (-vv very verbose/build.rs output)
    verbose: u32,
    #[structopt(long = "quiet", short = "q")]
    /// No output printed to stdout other than the tree
    quiet: Option<bool>,
    #[structopt(long = "color", value_name = "WHEN")]
    /// Coloring: auto, always, never
    color: Option<String>,
    #[structopt(long = "frozen")]
    /// Require Cargo.lock and cache are up to date
    frozen: bool,
    #[structopt(long = "locked")]
    /// Require Cargo.lock is up to date
    locked: bool,
    #[structopt(long = "offline")]
    /// Run without accessing the network
    offline: bool,
    #[structopt(short = "Z", value_name = "FLAG")]
    /// Unstable (nightly-only) flags to Cargo
    unstable_flags: Vec<String>,
    #[structopt(long = "config", value_name = "KEY=VALUE")]
    /// Override a configuration value
    config_args: Vec<String>,
}

fn main() -> Result<(), Error> {
    let mut config = Config::default()?;
    let Opts::Bom(args) = Opts::from_args();
    real_main(&mut config, args)
}

fn real_main(config: &mut Config, args: Args) -> Result<(), Error> {
    config.configure(
        args.verbose,
        args.quiet.unwrap_or(false),
        args.color.as_deref(),
        args.frozen,
        args.locked,
        args.offline,
        &args.target_dir,
        &args.unstable_flags,
        &args.config_args,
    )?;

    let manifest = args
        .manifest_path
        .unwrap_or_else(|| config.cwd().join("Cargo.toml"));
<<<<<<< HEAD

    let generator = SbomGenerator{all: Some(args.all)};

    let bom = generator.create_sbom(manifest)?;
=======
    let ws = Workspace::new(&manifest, &config)?;
    let members: Vec<Package> = ws.members().cloned().collect();
    let (package_ids, resolve) = ops::resolve_ws(&ws)?;

    let dependencies = if args.all {
        all_dependencies(&members, package_ids, resolve)?
    } else {
        top_level_dependencies(&members, package_ids)?
    };
>>>>>>> 4f244b0a

    let bom: Bom = dependencies.iter().collect();

    match args.format {
        Format::Json => {
            serde_json::to_writer_pretty(File::create("bom.json")?, &bom)
                .map_err(anyhow::Error::from)?;
        }
        Format::Xml => {
            let file = File::create("bom.xml")?;
            let file = LineWriter::new(file);
            let mut xml = XmlWriter::new(file);

            bom.to_xml(&mut xml)?;
            xml.close()?;
            xml.flush()?;
            let _actual = xml.into_inner();
        }
    }

    Ok(())
}

<<<<<<< HEAD
=======
fn top_level_dependencies(
    members: &[Package],
    package_ids: PackageSet<'_>,
) -> CargoResult<BTreeSet<Package>> {
    let mut dependencies = BTreeSet::new();

    for member in members {
        for dependency in member.dependencies() {
            // Filter out Build and Development dependencies
            match dependency.kind() {
                DepKind::Normal => (),
                DepKind::Build | DepKind::Development => continue,
            }
            if let Some(dep) = package_ids
                .package_ids()
                .find(|id| dependency.matches_id(*id))
            {
                let package = package_ids.get_one(dep)?;
                dependencies.insert(package.to_owned());
            }
        }
    }

    // Filter out our own workspace crates from dependency list
    for member in members {
        dependencies.remove(member);
    }

    Ok(dependencies)
}

fn all_dependencies(
    members: &[Package],
    package_ids: PackageSet<'_>,
    resolve: Resolve,
) -> CargoResult<BTreeSet<Package>> {
    let mut dependencies = BTreeSet::new();

    for package_id in resolve.iter() {
        let package = package_ids.get_one(package_id)?;
        if members.contains(&package) {
            // Skip listing our own packages in our workspace
            continue;
        }
        dependencies.insert(package.to_owned());
    }

    Ok(dependencies)
}

>>>>>>> 4f244b0a
#[derive(Debug)]
struct Error;

impl From<anyhow::Error> for Error {
    fn from(err: anyhow::Error) -> Self {
        cargo_exit(err)
    }
}

impl From<io::Error> for Error {
    fn from(err: io::Error) -> Self {
        cargo_exit(anyhow::Error::new(err))
    }
}

impl From<cyclonedx_bom::generator::GeneratorError> for Error {
    fn from(err: cyclonedx_bom::generator::GeneratorError) -> Self {
        cargo_exit(anyhow::Error::new(err))
    }
}

impl From<cargo_metadata::Error> for Error {
    fn from(err: cargo_metadata::Error) -> Self {
        cargo_exit(anyhow::Error::new(err))
    }
}

fn cargo_exit<E: Into<cargo::CliError>>(err: E) -> ! {
    let mut shell = cargo::core::shell::Shell::new();
    cargo::exit_with_error(err.into(), &mut shell)
}<|MERGE_RESOLUTION|>--- conflicted
+++ resolved
@@ -46,10 +46,6 @@
 use cyclonedx_bom::generator::{SbomGenerator, Generator};
 use cyclonedx_bom::traits::ToXml;
 use std::{
-<<<<<<< HEAD
-=======
-    collections::BTreeSet,
->>>>>>> 4f244b0a
     fs::File,
     io::{self, LineWriter},
     path, str,
@@ -57,27 +53,14 @@
 
 use anyhow::Result;
 use cargo::{
-<<<<<<< HEAD
-=======
-    core::{dependency::DepKind, package::PackageSet, Package, Resolve, Workspace},
-    ops,
->>>>>>> 4f244b0a
     util::Config,
 };
 use structopt::StructOpt;
 use xml_writer::XmlWriter;
 
-<<<<<<< HEAD
-=======
-mod bom;
-mod component;
->>>>>>> 4f244b0a
 mod format;
 use format::Format;
-<<<<<<< HEAD
-=======
-pub(crate) use traits::ToXml;
->>>>>>> 4f244b0a
+
 
 #[derive(StructOpt)]
 #[structopt(bin_name = "cargo")]
@@ -149,24 +132,9 @@
     let manifest = args
         .manifest_path
         .unwrap_or_else(|| config.cwd().join("Cargo.toml"));
-<<<<<<< HEAD
-
     let generator = SbomGenerator{all: Some(args.all)};
 
     let bom = generator.create_sbom(manifest)?;
-=======
-    let ws = Workspace::new(&manifest, &config)?;
-    let members: Vec<Package> = ws.members().cloned().collect();
-    let (package_ids, resolve) = ops::resolve_ws(&ws)?;
-
-    let dependencies = if args.all {
-        all_dependencies(&members, package_ids, resolve)?
-    } else {
-        top_level_dependencies(&members, package_ids)?
-    };
->>>>>>> 4f244b0a
-
-    let bom: Bom = dependencies.iter().collect();
 
     match args.format {
         Format::Json => {
@@ -188,59 +156,6 @@
     Ok(())
 }
 
-<<<<<<< HEAD
-=======
-fn top_level_dependencies(
-    members: &[Package],
-    package_ids: PackageSet<'_>,
-) -> CargoResult<BTreeSet<Package>> {
-    let mut dependencies = BTreeSet::new();
-
-    for member in members {
-        for dependency in member.dependencies() {
-            // Filter out Build and Development dependencies
-            match dependency.kind() {
-                DepKind::Normal => (),
-                DepKind::Build | DepKind::Development => continue,
-            }
-            if let Some(dep) = package_ids
-                .package_ids()
-                .find(|id| dependency.matches_id(*id))
-            {
-                let package = package_ids.get_one(dep)?;
-                dependencies.insert(package.to_owned());
-            }
-        }
-    }
-
-    // Filter out our own workspace crates from dependency list
-    for member in members {
-        dependencies.remove(member);
-    }
-
-    Ok(dependencies)
-}
-
-fn all_dependencies(
-    members: &[Package],
-    package_ids: PackageSet<'_>,
-    resolve: Resolve,
-) -> CargoResult<BTreeSet<Package>> {
-    let mut dependencies = BTreeSet::new();
-
-    for package_id in resolve.iter() {
-        let package = package_ids.get_one(package_id)?;
-        if members.contains(&package) {
-            // Skip listing our own packages in our workspace
-            continue;
-        }
-        dependencies.insert(package.to_owned());
-    }
-
-    Ok(dependencies)
-}
-
->>>>>>> 4f244b0a
 #[derive(Debug)]
 struct Error;
 
