[package]
name = "cyclonedx-bom"
<<<<<<< HEAD
version = "0.4.0"
license = "Apache-2.0"
edition = "2018"
rust-version = "1.65.0"

=======
version = "0.4.1"
>>>>>>> 55a17251
description = "CycloneDX Software Bill of Materials Library"
categories = []
keywords = ["sbom", "bom", "components", "dependencies", "owasp"]
readme = "README.md"

authors.workspace = true
edition.workspace = true
homepage.workspace = true
license.workspace = true
repository.workspace = true
rust-version.workspace = true

[dependencies]
<<<<<<< HEAD
base64 = "0.21.0"
http = "0.2.9"
once_cell = "1.17.1"
packageurl = "0.3.0"
regex = "1.8.1"
serde = { version = "1.0.163", features = ["derive"] }
serde_json = "1.0.96"
spdx = "0.10.1"
thiserror = "1.0.40"
time = { version = "0.3.20", features = ["formatting", "parsing"] }
uuid = { version = "1.3.1", features = ["v4"] }
xml-rs = "0.8.10"

[dev-dependencies]
insta = { version = "1.29.0", features = ["glob", "json"] }
pretty_assertions = "1.3.0"
=======
base64 = "0.21.2"
http = "0.2.9"
once_cell = "1.18.0"
packageurl = "0.3.0"
regex = "1.9.3"
serde = { version = "1.0.187", features = ["derive"] }
serde_json = "1.0.105"
spdx = "0.10.2"
thiserror = "1.0.47"
time = { version = "0.3.27", features = ["formatting", "parsing"] }
uuid = { version = "1.4.1", features = ["v4"] }
xml-rs = "0.8.16"

[dev-dependencies]
insta = { version = "1.31.0", features = ["glob", "json"] }
pretty_assertions = "1.4.0"
>>>>>>> 55a17251
<|MERGE_RESOLUTION|>--- conflicted
+++ resolved
@@ -1,14 +1,6 @@
 [package]
 name = "cyclonedx-bom"
-<<<<<<< HEAD
-version = "0.4.0"
-license = "Apache-2.0"
-edition = "2018"
-rust-version = "1.65.0"
-
-=======
 version = "0.4.1"
->>>>>>> 55a17251
 description = "CycloneDX Software Bill of Materials Library"
 categories = []
 keywords = ["sbom", "bom", "components", "dependencies", "owasp"]
@@ -22,24 +14,6 @@
 rust-version.workspace = true
 
 [dependencies]
-<<<<<<< HEAD
-base64 = "0.21.0"
-http = "0.2.9"
-once_cell = "1.17.1"
-packageurl = "0.3.0"
-regex = "1.8.1"
-serde = { version = "1.0.163", features = ["derive"] }
-serde_json = "1.0.96"
-spdx = "0.10.1"
-thiserror = "1.0.40"
-time = { version = "0.3.20", features = ["formatting", "parsing"] }
-uuid = { version = "1.3.1", features = ["v4"] }
-xml-rs = "0.8.10"
-
-[dev-dependencies]
-insta = { version = "1.29.0", features = ["glob", "json"] }
-pretty_assertions = "1.3.0"
-=======
 base64 = "0.21.2"
 http = "0.2.9"
 once_cell = "1.18.0"
@@ -55,5 +29,4 @@
 
 [dev-dependencies]
 insta = { version = "1.31.0", features = ["glob", "json"] }
-pretty_assertions = "1.4.0"
->>>>>>> 55a17251
+pretty_assertions = "1.4.0"