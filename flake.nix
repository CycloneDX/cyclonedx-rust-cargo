--- conflicted
+++ resolved
@@ -5,21 +5,6 @@
     nixpkgs.url = "github:NixOS/nixpkgs/nixos-unstable";
     flake-utils.url = "github:numtide/flake-utils";
 
-<<<<<<< HEAD
-  outputs = { self, nixpkgs, utils, naersk }:
-    utils.lib.eachDefaultSystem (system:
-      let
-        pkgs = nixpkgs.legacyPackages."${system}";
-        naersk-lib = naersk.lib."${system}";
-      in
-      rec {
-        packages.cyclonedx-rust-cargo = naersk-lib.buildPackage {
-          pname = "cyclonedx-rust-cargo";
-          root = ./.;
-          doCheck = true;
-          doDoc = true;
-          doDocFail = true;
-=======
     crane = {
       url = "github:ipetkov/crane";
       inputs.nixpkgs.follows = "nixpkgs";
@@ -65,16 +50,10 @@
 
           pname = "cyclonedx-rust-cargo";
           version = "0.1.0";
->>>>>>> 55a17251
 
           buildInputs = with pkgs; [ openssl ];
           nativeBuildInputs = with pkgs; [ pkg-config ];
         };
-<<<<<<< HEAD
-        packages.default = packages.cyclonedx-rust-cargo;
-
-        apps.cargo-cyclonedx = utils.lib.mkApp {
-=======
 
         cargoArtifacts = craneLib.buildDepsOnly commonArgs;
 
@@ -103,28 +82,12 @@
         packages.default = packages.cyclonedx-rust-cargo;
 
         apps.cargo-cyclonedx = flake-utils.lib.mkApp {
->>>>>>> 55a17251
           drv = packages.cyclonedx-rust-cargo;
           name = "cargo-cyclonedx";
         };
         apps.default = apps.cargo-cyclonedx;
 
         devShells.default = pkgs.mkShell {
-<<<<<<< HEAD
-          packages = with pkgs; [
-            cargo
-            cargo-edit
-            cargo-msrv
-            cargo-outdated
-            clippy
-            rustc
-            rustfmt
-            rust-analyzer
-
-            # Required for compiling OpenSSL
-            openssl
-            pkg-config
-=======
           inputsFrom = builtins.attrValues self.checks.${system};
 
           packages = with pkgs; [
@@ -132,7 +95,6 @@
             cargo-edit
             cargo-msrv
             cargo-outdated
->>>>>>> 55a17251
 
             # GitHub tooling
             gh
@@ -140,11 +102,6 @@
             # Nix tooling
             nixpkgs-fmt
           ];
-<<<<<<< HEAD
-
-          RUST_SRC_PATH = "${pkgs.rust.packages.stable.rustPlatform.rustLibSrc}";
-=======
->>>>>>> 55a17251
         };
       });
 }