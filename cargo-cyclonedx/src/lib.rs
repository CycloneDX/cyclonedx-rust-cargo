/*
 * This file is part of CycloneDX Rust Cargo.
 *
 * Licensed under the Apache License, Version 2.0 (the "License");
 * you may not use this file except in compliance with the License.
 * You may obtain a copy of the License at
 *
 *     http://www.apache.org/licenses/LICENSE-2.0
 *
 * Unless required by applicable law or agreed to in writing, software
 * distributed under the License is distributed on an "AS IS" BASIS,
 * WITHOUT WARRANTIES OR CONDITIONS OF ANY KIND, either express or implied.
 * See the License for the specific language governing permissions and
 * limitations under the License.
 *
 * SPDX-License-Identifier: Apache-2.0
 */

pub mod config;
pub mod format;
pub mod generator;
pub mod platform;
<<<<<<< HEAD
pub mod toml;
pub mod urlencode;
=======
>>>>>>> 2299e537

pub use crate::generator::*;<|MERGE_RESOLUTION|>--- conflicted
+++ resolved
@@ -20,10 +20,6 @@
 pub mod format;
 pub mod generator;
 pub mod platform;
-<<<<<<< HEAD
-pub mod toml;
 pub mod urlencode;
-=======
->>>>>>> 2299e537
 
 pub use crate::generator::*;