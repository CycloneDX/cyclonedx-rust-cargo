--- conflicted
+++ resolved
@@ -45,14 +45,11 @@
 * OUT OF OR IN CONNECTION WITH THE SOFTWARE OR THE USE OR OTHER DEALINGS IN THE
 * SOFTWARE.
 */
-<<<<<<< HEAD
 use cargo_cyclonedx::{
     config::{SbomConfig, Target},
     generator::SbomGenerator,
 };
-=======
-use cargo_cyclonedx::{config::SbomConfig, generator::SbomGenerator};
->>>>>>> 55318a97
+
 use std::{
     io::{self},
     path::{Path, PathBuf},
@@ -157,12 +154,9 @@
         }
     }
 
-<<<<<<< HEAD
     if let Some(Target::SingleTarget(target)) = config.target.as_ref() {
         cmd.other_options(vec!["--filter-platform".to_owned(), target.to_owned()]);
     }
 
-=======
->>>>>>> 55318a97
     Ok(cmd.exec()?)
 }