/*
 * This file is part of CycloneDX Rust Cargo.
 *
 * Licensed under the Apache License, Version 2.0 (the "License");
 * you may not use this file except in compliance with the License.
 * You may obtain a copy of the License at
 *
 *     http://www.apache.org/licenses/LICENSE-2.0
 *
 * Unless required by applicable law or agreed to in writing, software
 * distributed under the License is distributed on an "AS IS" BASIS,
 * WITHOUT WARRANTIES OR CONDITIONS OF ANY KIND, either express or implied.
 * See the License for the specific language governing permissions and
 * limitations under the License.
 *
 * SPDX-License-Identifier: Apache-2.0
 */
use crate::config::IncludedDependencies;
use crate::config::Pattern;
use crate::config::Prefix;
use crate::config::SbomConfig;
use crate::format::Format;
use crate::toml::config_from_toml;
use crate::toml::ConfigError;
use cargo::core::dependency::DepKind;
use cargo::core::Dependency;
use cargo::core::Package;
use cargo::core::PackageSet;
use cargo::core::Resolve;
use cargo::core::Workspace;
use cargo::ops;

use cyclonedx_bom::external_models::normalized_string::NormalizedString;
use cyclonedx_bom::external_models::spdx::SpdxExpression;
use cyclonedx_bom::external_models::uri::{Purl, Uri};
use cyclonedx_bom::models::bom::Bom;
use cyclonedx_bom::models::component::{Classification, Component, Components, Scope};
use cyclonedx_bom::models::external_reference::{
    ExternalReference, ExternalReferenceType, ExternalReferences,
};
use cyclonedx_bom::models::license::{License, LicenseChoice, Licenses};
use cyclonedx_bom::models::metadata::Metadata;
use cyclonedx_bom::models::metadata::MetadataError;
use cyclonedx_bom::models::organization::OrganizationalContact;
use cyclonedx_bom::models::tool::{Tool, Tools};
use cyclonedx_bom::validation::Validate;
use once_cell::sync::Lazy;
use regex::Regex;

use std::convert::TryFrom;
use std::{collections::BTreeSet, fs::File, path::PathBuf};
use thiserror::Error;
use validator::validate_email;

pub struct SbomGenerator {}

impl SbomGenerator {
    pub fn create_sboms(
        ws: Workspace,
        config_override: &SbomConfig,
    ) -> Result<Vec<GeneratedSbom>, GeneratorError> {
        log::trace!(
            "Processing the workspace {} configuration",
            ws.root_manifest().to_string_lossy()
        );
        let workspace_config = config_from_toml(ws.custom_metadata())?;
        let members: Vec<Package> = ws.members().cloned().collect();

        let (package_ids, resolve) =
            ops::resolve_ws(&ws).map_err(|error| GeneratorError::CargoConfigError {
                config_filepath: ws.root_manifest().to_string_lossy().to_string(),
                error,
            })?;

        let mut result = Vec::with_capacity(members.len());
        for member in members.iter() {
            log::trace!(
                "Processing the package {} configuration",
                member.manifest_path().to_string_lossy()
            );
            let package_config = config_from_toml(member.manifest().custom_metadata())?;
            let config = workspace_config
                .merge(&package_config)
                .merge(config_override);

            log::trace!("Config from workspace metadata: {:?}", workspace_config);
            log::trace!("Config from package metadata: {:?}", package_config);
            log::trace!("Config from config override: {:?}", config_override);
            log::debug!("Config from merged config: {:?}", config);

            let dependencies =
                if config.included_dependencies() == IncludedDependencies::AllDependencies {
                    all_dependencies(&members, &package_ids, &resolve)?
                } else {
<<<<<<< HEAD
                    top_level_dependencies(&members, &package_ids, &resolve)?
=======
                    top_level_dependencies(member, &package_ids, &resolve)?
>>>>>>> 55a17251
                };

            let bom = create_bom(member, dependencies)?;

            log::debug!("Bom validation: {:?}", &bom.validate());

            let generated = GeneratedSbom {
                bom,
                manifest_path: member.manifest_path().to_path_buf(),
                package_name: member.name().to_string(),
                sbom_config: config,
            };

            result.push(generated);
        }

        Ok(result)
    }
}

fn create_bom(package: &Package, dependencies: BTreeSet<Package>) -> Result<Bom, GeneratorError> {
    let mut bom = Bom::default();

    let components: Vec<_> = dependencies
        .into_iter()
        .map(|package| create_component(&package))
        .collect();

    bom.components = Some(Components(components));

    let metadata = create_metadata(package)?;

    bom.metadata = Some(metadata);

    Ok(bom)
}

fn create_component(package: &Package) -> Component {
    let name = package.name().to_owned().trim().to_string();
    let version = package.version().to_string();

    let purl = match Purl::new("cargo", &name, &version) {
        Ok(purl) => Some(purl),
        Err(e) => {
            log::error!("Package {} has an invalid Purl: {} ", package.name(), e);
            None
        }
    };

    let mut component = Component::new(
        Classification::Library,
        &name,
        &version,
        purl.clone().map(|p| p.to_string()),
    );

    component.purl = purl;
    component.scope = Some(Scope::Required);
    component.external_references = get_external_references(package);
    component.licenses = get_licenses(package);

    component.description = package
        .manifest()
        .metadata()
        .description
        .as_ref()
        .map(|s| NormalizedString::new(s));

    component
}

fn get_classification(pkg: &Package) -> Classification {
    if pkg.targets().iter().any(|tgt| tgt.is_bin()) {
        return Classification::Application;
    }

    Classification::Library
}

fn get_external_references(package: &Package) -> Option<ExternalReferences> {
    let mut references = Vec::new();

    let metadata = package.manifest().metadata();

    if let Some(documentation) = &metadata.documentation {
        match Uri::try_from(documentation.to_string()) {
            Ok(uri) => references.push(ExternalReference::new(
                ExternalReferenceType::Documentation,
                uri,
            )),
            Err(e) => log::error!(
                "Package {} has an invalid documentation URI ({}): {} ",
                package.name(),
                documentation,
                e
            ),
        }
    }

    if let Some(website) = &metadata.homepage {
        match Uri::try_from(website.to_string()) {
            Ok(uri) => references.push(ExternalReference::new(ExternalReferenceType::Website, uri)),
            Err(e) => log::error!(
                "Package {} has an invalid homepage URI ({}): {} ",
                package.name(),
                website,
                e
            ),
        }
    }

    if let Some(other) = &metadata.links {
        match Uri::try_from(other.to_string()) {
            Ok(uri) => references.push(ExternalReference::new(ExternalReferenceType::Other, uri)),
            Err(e) => log::error!(
                "Package {} has an invalid links URI ({}): {} ",
                package.name(),
                other,
                e
            ),
        }
    }

    if let Some(vcs) = &metadata.repository {
        match Uri::try_from(vcs.to_string()) {
            Ok(uri) => references.push(ExternalReference::new(ExternalReferenceType::Vcs, uri)),
            Err(e) => log::error!(
                "Package {} has an invalid repository URI ({}): {} ",
                package.name(),
                vcs,
                e
            ),
        }
    }

    if !references.is_empty() {
        return Some(ExternalReferences(references));
    }

    None
}

fn get_licenses(package: &Package) -> Option<Licenses> {
    let mut licenses = vec![];

    if let Some(license) = package.manifest().metadata().license.as_ref() {
        match SpdxExpression::try_from(license.to_string()) {
            Ok(expression) => licenses.push(LicenseChoice::Expression(expression)),
            Err(err) => {
                log::error!(
                    "Package {} has an invalid license expression, trying lax parsing ({}): {}",
                    package.name(),
                    license,
                    err
                );

                match SpdxExpression::parse_lax(license.to_string()) {
                    Ok(expression) => licenses.push(LicenseChoice::Expression(expression)),
                    Err(err) => {
                        log::error!(
                        "Package {} has an invalid license expression that could not be converted to a valid expression, using named license ({}): {}",
                        package.name(),
                        license,
                        err
                    );

                        licenses.push(LicenseChoice::License(License::named_license(license)))
                    }
                }
            }
        }
    }

    if licenses.is_empty() {
        log::trace!("Package {} has no licenses", package.name());
        return None;
    }

    Some(Licenses(licenses))
}

fn create_metadata(package: &Package) -> Result<Metadata, GeneratorError> {
    let authors = create_authors(package);

    let mut metadata = Metadata::new()?;
    if !authors.is_empty() {
        metadata.authors = Some(authors);
    }

    let mut component = create_component(package);

    component.component_type = get_classification(package);

    metadata.component = Some(component);

    let tool = Tool::new("CycloneDX", "cargo-cyclonedx", env!("CARGO_PKG_VERSION"));

    metadata.tools = Some(Tools(vec![tool]));

    Ok(metadata)
}

fn create_authors(package: &Package) -> Vec<OrganizationalContact> {
    let mut authors = vec![];
    let mut invalid_authors = vec![];

    for author in &package.manifest().metadata().authors {
        match parse_author(author) {
            Ok(author) => authors.push(author),
            Err(e) => invalid_authors.push((author, e)),
        }
    }

    invalid_authors
        .into_iter()
        .for_each(|(author, error)| log::error!("Invalid author {}: {:?}", author, error));

    authors
}

fn parse_author(author: &str) -> Result<OrganizationalContact, GeneratorError> {
    static AUTHORS_REGEX: Lazy<Result<Regex, regex::Error>> =
        Lazy::new(|| Regex::new(r"^(?P<author>[^<]+)\s*(<(?P<email>[^>]+)>)?$"));

    match AUTHORS_REGEX
        .as_ref()
        .map_err(|e| GeneratorError::InvalidRegexError(e.to_owned()))?
        .captures(author)
    {
        Some(captures) => {
            let name = captures.name("author").map_or("", |m| m.as_str().trim());
            let email = captures.name("email").map(|m| m.as_str());

            if let Some(email) = email {
                if !validate_email(email) {
                    return Err(GeneratorError::AuthorParseError(
                        "Invalid email, does not conform to HTML5 spec".to_string(),
                    ));
                }
            }

            Ok(OrganizationalContact::new(name, email))
        }
        None => Ok(OrganizationalContact::new(author, None)),
    }
}

#[derive(Error, Debug)]
pub enum GeneratorError {
    #[error("Expected a root package in the cargo config: {config_filepath}")]
    RootPackageMissingError { config_filepath: String },

    #[error("Could not process the cargo config: {config_filepath}")]
    CargoConfigError {
        config_filepath: String,
        #[source]
        error: anyhow::Error,
    },

    #[error("Error retrieving package information: {package_id}")]
    PackageError {
        package_id: cargo::core::package_id::PackageId,
        #[source]
        error: anyhow::Error,
    },

    #[error("Error with Cargo custom_metadata")]
    CustomMetadataTomlError(#[from] ConfigError),

    #[error("Error creating Metadata")]
    MetadataError(#[from] MetadataError),

    #[error("Could not parse author string: {}", .0)]
    AuthorParseError(String),

    #[error("Invalid regular expression")]
    InvalidRegexError(#[source] regex::Error),
}

fn top_level_dependencies(
    member: &Package,
    package_ids: &PackageSet<'_>,
    resolve: &Resolve,
) -> Result<BTreeSet<Package>, GeneratorError> {
    log::trace!("Adding top-level dependencies to SBOM");
    let mut dependencies = BTreeSet::new();

<<<<<<< HEAD
    let all_dependencies = members
        .iter()
        .flat_map(|m| {
            resolve
                .deps(m.package_id())
                .filter(move |r| r.0 == m.package_id())
                .map(|(_, dependency)| dependency)
        })
        .flatten()
        .filter(|d: &&Dependency| d.kind() == DepKind::Normal);
=======
    let all_dependencies = resolve
        .deps(member.package_id())
        .filter(move |r| r.0 != member.package_id())
        .flat_map(|(_, dependency)| dependency)
        .filter(|d| d.kind() == DepKind::Normal);
>>>>>>> 55a17251

    for dependency in all_dependencies {
        log::trace!("Dependency: {dependency:?}");
        match package_ids
            .package_ids()
            .find(|id| dependency.matches_id(*id))
        {
            Some(package_id) => {
                let package = package_ids
                    .get_one(package_id)
                    .map_err(|error| GeneratorError::PackageError { package_id, error })?;
                dependencies.insert(package.to_owned());
            }
            None => {
                log::warn!(
                    "Unable to find package for dependency (name: {}, req: {}, source_id: {})",
                    dependency.package_name(),
                    dependency.version_req(),
                    dependency.source_id(),
                );
            }
        }
    }

    Ok(dependencies)
}

fn all_dependencies(
    members: &[Package],
    package_ids: &PackageSet<'_>,
    resolve: &Resolve,
) -> Result<BTreeSet<Package>, GeneratorError> {
    log::trace!("Adding all dependencies to SBOM");
    let mut dependencies = BTreeSet::new();

    for package_id in resolve.iter() {
        let package = package_ids
            .get_one(package_id)
            .map_err(|error| GeneratorError::PackageError { package_id, error })?;
        if members.contains(package) {
            // Skip listing our own packages in our workspace
            continue;
        }
        dependencies.insert(package.to_owned());
    }

    Ok(dependencies)
}

/// Contains a generated SBOM and context used in its generation
///
/// * `bom` - Generated SBOM
/// * `manifest_path` - Folder containing the `Cargo.toml` manifest
/// * `package_name` - Package from which this SBOM was generated
/// * `sbom_config` - Configuration options used during generation
pub struct GeneratedSbom {
    pub bom: Bom,
    pub manifest_path: PathBuf,
    pub package_name: String,
    pub sbom_config: SbomConfig,
}

impl GeneratedSbom {
    /// Writes SBOM to either a JSON or XML file in the same folder as `Cargo.toml` manifest
    pub fn write_to_file(self) -> Result<(), SbomWriterError> {
        let path = self.manifest_path.with_file_name(self.filename());
        log::info!("Outputting {}", path.display());
        let mut file = File::create(path).map_err(SbomWriterError::FileCreateError)?;
        match self.sbom_config.format() {
            Format::Json => {
                self.bom
                    .output_as_json_v1_3(&mut file)
                    .map_err(SbomWriterError::JsonWriteError)?;
            }
            Format::Xml => {
                self.bom
                    .output_as_xml_v1_3(&mut file)
                    .map_err(SbomWriterError::XmlWriteError)?;
            }
        }

        Ok(())
    }

    fn filename(&self) -> String {
        let output_options = self.sbom_config.output_options();
        let prefix = match output_options.prefix {
            Prefix::Pattern(Pattern::Bom) => "bom".to_string(),
            Prefix::Pattern(Pattern::Package) => self.package_name.clone(),
            Prefix::Custom(c) => c.to_string(),
        };

        format!(
            "{}{}.{}",
            prefix,
            output_options.cdx_extension.extension(),
            self.sbom_config.format()
        )
    }
}

#[derive(Error, Debug)]
pub enum SbomWriterError {
    #[error("Error creating file")]
    FileCreateError(#[source] std::io::Error),

    #[error("Error writing JSON file")]
    JsonWriteError(#[source] cyclonedx_bom::errors::JsonWriteError),

    #[error("Error writing XML file")]
    XmlWriteError(#[source] cyclonedx_bom::errors::XmlWriteError),

    #[error("Error serializing to XML")]
    SerializeXmlError(#[source] std::io::Error),
}

#[cfg(test)]
mod test {
    use super::*;

    #[test]
    fn it_should_parse_author_and_email() {
        let actual = parse_author("First Last <user@domain.tld>").expect("Failed to parse author");
        let expected = OrganizationalContact::new("First Last", Some("user@domain.tld"));

        assert_eq!(actual, expected);
    }
    #[test]
    fn it_should_parse_author_only() {
        let actual = parse_author("First Last").expect("Failed to parse author");
        let expected = OrganizationalContact::new("First Last", None);

        assert_eq!(actual, expected);
    }

    #[test]
    fn it_should_fail_to_parse_invalid_email() {
        let actual =
            parse_author("First Last <userdomain.tld>").expect_err("Failed to throw error");

        match actual {
            GeneratorError::AuthorParseError(e) => assert_eq!(
                e,
                "Invalid email, does not conform to HTML5 spec".to_string()
            ),
            e => panic!("Expected AuthorParse error got: {:?}", e),
        }
    }

    #[test]
    fn it_should_parse_author_inside_brackets() {
        let actual = parse_author("<First Last user@domain.tld>").expect("Failed to parse author");
        let expected = OrganizationalContact::new("<First Last user@domain.tld>", None);

        assert_eq!(actual, expected);
    }
}<|MERGE_RESOLUTION|>--- conflicted
+++ resolved
@@ -92,11 +92,7 @@
                 if config.included_dependencies() == IncludedDependencies::AllDependencies {
                     all_dependencies(&members, &package_ids, &resolve)?
                 } else {
-<<<<<<< HEAD
-                    top_level_dependencies(&members, &package_ids, &resolve)?
-=======
                     top_level_dependencies(member, &package_ids, &resolve)?
->>>>>>> 55a17251
                 };
 
             let bom = create_bom(member, dependencies)?;
@@ -384,24 +380,11 @@
     log::trace!("Adding top-level dependencies to SBOM");
     let mut dependencies = BTreeSet::new();
 
-<<<<<<< HEAD
-    let all_dependencies = members
-        .iter()
-        .flat_map(|m| {
-            resolve
-                .deps(m.package_id())
-                .filter(move |r| r.0 == m.package_id())
-                .map(|(_, dependency)| dependency)
-        })
-        .flatten()
-        .filter(|d: &&Dependency| d.kind() == DepKind::Normal);
-=======
     let all_dependencies = resolve
         .deps(member.package_id())
         .filter(move |r| r.0 != member.package_id())
         .flat_map(|(_, dependency)| dependency)
         .filter(|d| d.kind() == DepKind::Normal);
->>>>>>> 55a17251
 
     for dependency in all_dependencies {
         log::trace!("Dependency: {dependency:?}");
