/*
 * This file is part of CycloneDX Rust Cargo.
 *
 * Licensed under the Apache License, Version 2.0 (the "License");
 * you may not use this file except in compliance with the License.
 * You may obtain a copy of the License at
 *
 *     http://www.apache.org/licenses/LICENSE-2.0
 *
 * Unless required by applicable law or agreed to in writing, software
 * distributed under the License is distributed on an "AS IS" BASIS,
 * WITHOUT WARRANTIES OR CONDITIONS OF ANY KIND, either express or implied.
 * See the License for the specific language governing permissions and
 * limitations under the License.
 *
 * SPDX-License-Identifier: Apache-2.0
 */
use crate::config::IncludedDependencies;
use crate::config::Pattern;
use crate::config::Prefix;
use crate::config::SbomConfig;
use crate::format::Format;
use crate::toml::config_from_file;
use crate::toml::ConfigError;

use cargo_metadata;
use cargo_metadata::DependencyKind;
use cargo_metadata::Metadata as CargoMetadata;
use cargo_metadata::Node;
use cargo_metadata::NodeDep;
use cargo_metadata::Package;
use cargo_metadata::PackageId;

use cyclonedx_bom::external_models::normalized_string::NormalizedString;
use cyclonedx_bom::external_models::spdx::SpdxExpression;
use cyclonedx_bom::external_models::uri::{Purl, Uri};
use cyclonedx_bom::models::bom::Bom;
use cyclonedx_bom::models::component::{Classification, Component, Components, Scope};
use cyclonedx_bom::models::dependency::{Dependencies, Dependency};
use cyclonedx_bom::models::external_reference::{
    ExternalReference, ExternalReferenceType, ExternalReferences,
};
use cyclonedx_bom::models::license::{License, LicenseChoice, Licenses};
use cyclonedx_bom::models::metadata::Metadata;
use cyclonedx_bom::models::metadata::MetadataError;
use cyclonedx_bom::models::organization::OrganizationalContact;
use cyclonedx_bom::models::tool::{Tool, Tools};
use cyclonedx_bom::validation::Validate;
use once_cell::sync::Lazy;
use regex::Regex;

use std::collections::BTreeMap;
use std::convert::TryFrom;
use std::fs::File;
use std::io::BufWriter;
use std::io::Write;
use std::path::Path;
use std::path::PathBuf;
use thiserror::Error;
use validator::validate_email;

// Maps from PackageId to Package for efficiency - faster lookups than in a Vec
type PackageMap = BTreeMap<PackageId, Package>;
type ResolveMap = BTreeMap<PackageId, Node>;

pub struct SbomGenerator {}

impl SbomGenerator {
    pub fn create_sboms(
        meta: CargoMetadata,
        config_override: &SbomConfig,
        manifest_path: &Path,
    ) -> Result<Vec<GeneratedSbom>, GeneratorError> {
        log::trace!(
            "Processing the workspace {} configuration",
            meta.workspace_root
        );
        let workspace_config = config_from_file(manifest_path)?;
        let members: Vec<PackageId> = meta.workspace_members;
        let packages = index_packages(meta.packages);
        let resolve = index_resolve(meta.resolve.unwrap().nodes);

        let mut result = Vec::with_capacity(members.len());
        for member in members.iter() {
            log::trace!("Processing the package {} configuration", member);
            let package_config = config_from_file(manifest_path)?;
            let config = workspace_config
                .merge(&package_config)
                .merge(config_override);

            log::trace!("Config from workspace metadata: {:?}", workspace_config);
            log::trace!("Config from package metadata: {:?}", package_config);
            log::trace!("Config from config override: {:?}", config_override);
            log::debug!("Config from merged config: {:?}", config);

            let (dependencies, _resolve) =
                if config.included_dependencies() == IncludedDependencies::AllDependencies {
                    all_dependencies(member, &packages, &resolve)
                } else {
                    top_level_dependencies(member, &packages, &resolve)
                };

            let bom = create_bom(member, &dependencies, &resolve)?;

            log::debug!("Bom validation: {:?}", &bom.validate());

            let generated = GeneratedSbom {
                bom,
                manifest_path: packages[member].manifest_path.clone().into_std_path_buf(),
                package_name: packages[member].name.clone(),
                sbom_config: config,
            };

            result.push(generated);
        }

        Ok(result)
    }
}

fn index_packages(packages: Vec<Package>) -> PackageMap {
    packages
        .into_iter()
        .map(|pkg| (pkg.id.clone(), pkg))
        .collect()
}

fn index_resolve(packages: Vec<Node>) -> ResolveMap {
    packages
        .into_iter()
        .map(|pkg| (pkg.id.clone(), pkg))
        .collect()
}

fn create_bom(
    package: &PackageId,
    packages: &PackageMap,
    resolve: &ResolveMap,
) -> Result<Bom, GeneratorError> {
    let mut bom = Bom::default();

<<<<<<< HEAD
    let components: Vec<_> = packages
=======
    // TODO: add a filter to limit the dependency list to only the chosen package.
    // This is not even a regression because the old code didn't do this either.

    let components: Vec<_> = dependencies
>>>>>>> d15370c6
        .values()
        .filter(|p| &p.id != package)
        .map(|package| create_component(package))
        .collect();

    bom.components = Some(Components(components));

    let metadata = create_metadata(&packages[package])?;

    bom.metadata = Some(metadata);

    bom.dependencies = Some(create_dependencies(resolve));

    Ok(bom)
}

fn create_component(package: &Package) -> Component {
    let name = package.name.to_owned().trim().to_string();
    let version = package.version.to_string();

    let purl = match Purl::new("cargo", &name, &version) {
        Ok(purl) => Some(purl),
        Err(e) => {
            log::error!("Package {} has an invalid Purl: {} ", package.name, e);
            None
        }
    };

    let mut component = Component::new(
        Classification::Library,
        &name,
        &version,
        Some(package.id.to_string()),
    );

    component.purl = purl;
    component.scope = Some(Scope::Required);
    component.external_references = get_external_references(package);
    component.licenses = get_licenses(package);

    component.description = package
        .description
        .as_ref()
        .map(|s| NormalizedString::new(s));

    component
}

fn get_classification(pkg: &Package) -> Classification {
    // FIXME: this is almost certainly wrong
    if pkg.targets.iter().any(|tgt| tgt.is_bin()) {
        return Classification::Application;
    }

    Classification::Library
}

fn get_external_references(package: &Package) -> Option<ExternalReferences> {
    let mut references = Vec::new();

    if let Some(documentation) = &package.documentation {
        match Uri::try_from(documentation.to_string()) {
            Ok(uri) => references.push(ExternalReference::new(
                ExternalReferenceType::Documentation,
                uri,
            )),
            Err(e) => log::error!(
                "Package {} has an invalid documentation URI ({}): {} ",
                package.name,
                documentation,
                e
            ),
        }
    }

    if let Some(website) = &package.homepage {
        match Uri::try_from(website.to_string()) {
            Ok(uri) => references.push(ExternalReference::new(ExternalReferenceType::Website, uri)),
            Err(e) => log::error!(
                "Package {} has an invalid homepage URI ({}): {} ",
                package.name,
                website,
                e
            ),
        }
    }

    if let Some(other) = &package.links {
        match Uri::try_from(other.to_string()) {
            Ok(uri) => references.push(ExternalReference::new(ExternalReferenceType::Other, uri)),
            Err(e) => log::error!(
                "Package {} has an invalid links URI ({}): {} ",
                package.name,
                other,
                e
            ),
        }
    }

    if let Some(vcs) = &package.repository {
        match Uri::try_from(vcs.to_string()) {
            Ok(uri) => references.push(ExternalReference::new(ExternalReferenceType::Vcs, uri)),
            Err(e) => log::error!(
                "Package {} has an invalid repository URI ({}): {} ",
                package.name,
                vcs,
                e
            ),
        }
    }

    if !references.is_empty() {
        return Some(ExternalReferences(references));
    }

    None
}

fn get_licenses(package: &Package) -> Option<Licenses> {
    let mut licenses = vec![];

    if let Some(license) = package.license.as_ref() {
        match SpdxExpression::try_from(license.to_string()) {
            Ok(expression) => licenses.push(LicenseChoice::Expression(expression)),
            Err(err) => {
                log::error!(
                    "Package {} has an invalid license expression, trying lax parsing ({}): {}",
                    package.name,
                    license,
                    err
                );

                match SpdxExpression::parse_lax(license.to_string()) {
                    Ok(expression) => licenses.push(LicenseChoice::Expression(expression)),
                    Err(err) => {
                        log::error!(
                        "Package {} has an invalid license expression that could not be converted to a valid expression, using named license ({}): {}",
                        package.name,
                        license,
                        err
                    );

                        licenses.push(LicenseChoice::License(License::named_license(license)))
                    }
                }
            }
        }
    }

    if licenses.is_empty() {
        log::trace!("Package {} has no licenses", package.name);
        return None;
    }

    Some(Licenses(licenses))
}

fn create_metadata(package: &Package) -> Result<Metadata, GeneratorError> {
    let authors = create_authors(package);

    let mut metadata = Metadata::new()?;
    if !authors.is_empty() {
        metadata.authors = Some(authors);
    }

    let mut component = create_component(package);

    component.component_type = get_classification(package);

    metadata.component = Some(component);

    let tool = Tool::new("CycloneDX", "cargo-cyclonedx", env!("CARGO_PKG_VERSION"));

    metadata.tools = Some(Tools(vec![tool]));

    Ok(metadata)
}

fn create_authors(package: &Package) -> Vec<OrganizationalContact> {
    let mut authors = vec![];
    let mut invalid_authors = vec![];

    for author in &package.authors {
        match parse_author(author) {
            Ok(author) => authors.push(author),
            Err(e) => invalid_authors.push((author, e)),
        }
    }

    invalid_authors
        .into_iter()
        .for_each(|(author, error)| log::error!("Invalid author {}: {:?}", author, error));

    authors
}

fn parse_author(author: &str) -> Result<OrganizationalContact, GeneratorError> {
    static AUTHORS_REGEX: Lazy<Result<Regex, regex::Error>> =
        Lazy::new(|| Regex::new(r"^(?P<author>[^<]+)\s*(<(?P<email>[^>]+)>)?$"));

    match AUTHORS_REGEX
        .as_ref()
        .map_err(|e| GeneratorError::InvalidRegexError(e.to_owned()))?
        .captures(author)
    {
        Some(captures) => {
            let name = captures.name("author").map_or("", |m| m.as_str().trim());
            let email = captures.name("email").map(|m| m.as_str());

            if let Some(email) = email {
                if !validate_email(email) {
                    return Err(GeneratorError::AuthorParseError(
                        "Invalid email, does not conform to HTML5 spec".to_string(),
                    ));
                }
            }

            Ok(OrganizationalContact::new(name, email))
        }
        None => Ok(OrganizationalContact::new(author, None)),
    }
}

#[derive(Error, Debug)]
pub enum GeneratorError {
    #[error("Expected a root package in the cargo config: {config_filepath}")]
    RootPackageMissingError { config_filepath: String },

    #[error("Could not process the cargo config: {config_filepath}")]
    CargoConfigError {
        config_filepath: String,
        #[source]
        error: anyhow::Error,
    },

    #[error("Error retrieving package information: {package_id}")]
    PackageError {
        package_id: cargo_metadata::PackageId,
        #[source]
        error: anyhow::Error,
    },

    #[error("Error with Cargo custom_metadata")]
    CustomMetadataTomlError(#[from] ConfigError),

    #[error("Error creating Metadata")]
    MetadataError(#[from] MetadataError),

    #[error("Could not parse author string: {}", .0)]
    AuthorParseError(String),

    #[error("Invalid regular expression")]
    InvalidRegexError(#[source] regex::Error),
}

/// Generates the `Dependencies` field in the final SBOM
fn create_dependencies(resolve: &ResolveMap) -> Dependencies {
    let deps = resolve
        .values()
        .map(|node| Dependency {
            dependency_ref: node.id.to_string(),
            dependencies: node.dependencies.iter().map(|d| d.to_string()).collect(),
        })
        .collect();
    Dependencies(deps)
}

fn top_level_dependencies(
    root: &PackageId,
    packages: &PackageMap,
    resolve: &ResolveMap,
) -> (PackageMap, ResolveMap) {
    log::trace!("Adding top-level dependencies to SBOM");

    // Only include packages that have dependency kinds other than "Development"
    let root_node = strip_dev_dependencies(&resolve[root]);

    let mut pkg_result = PackageMap::new();
    // Record the root package, then its direct non-dev dependencies
    pkg_result.insert(root.to_owned(), packages[root].to_owned());
    for id in &root_node.dependencies {
        pkg_result.insert((*id).to_owned(), packages[id].to_owned());
    }

    let mut resolve_result = ResolveMap::new();
    for id in &root_node.dependencies {
        // Clear all depedencies, pretend there is only one level
        let mut node = resolve[id].clone();
        node.deps = Vec::new();
        node.dependencies = Vec::new();
        resolve_result.insert((*id).to_owned(), node);
    }
    // Insert the root node at the end now that we're done iterating over it
    resolve_result.insert(root.to_owned(), root_node);

    (pkg_result, resolve_result)
}

fn all_dependencies(
    root: &PackageId,
    packages: &PackageMap,
    resolve: &ResolveMap,
) -> (PackageMap, ResolveMap) {
    log::trace!("Adding all dependencies to SBOM");

    // Note: using Vec (without deduplication) can theoretically cause quadratic memory usage,
    // but since `Node` does not implement `Ord` or `Hash` it's hard to deduplicate them.
    // These are all pointers and there's not a lot of them, it's highly unlikely to be an issue in practice.
    // We can work around this by using a map instead of a set if need be.
    let mut current_queue: Vec<&Node> = vec![&resolve[root]];
    let mut next_queue: Vec<&Node> = Vec::new();

    let mut out_resolve = ResolveMap::new();

    // Run breadth-first search (BFS) over the dependency graph
    // to determine which nodes are actually depended on by our package
    // (not other packages) and to remove dev-dependencies
    while !current_queue.is_empty() {
        for node in current_queue.drain(..) {
            // If we haven't processed this node yet...
            if !out_resolve.contains_key(&node.id) {
                // Add the node to the output
                out_resolve.insert(node.id.to_owned(), strip_dev_dependencies(node));
                // Queue its dependencies for the next BFS loop iteration
                next_queue.extend(non_dev_dependencies(&node.deps).map(|dep| &resolve[&dep.pkg]));
            }
        }
        std::mem::swap(&mut current_queue, &mut next_queue);
    }

    // Remove everything from `packages` that doesn't appear in the `resolve` we've built
    let out_packages = packages
        .iter()
        .filter(|(id, _pkg)| out_resolve.contains_key(id))
        .map(|(id, pkg)| (id.to_owned(), pkg.to_owned()))
        .collect();

    (out_packages, out_resolve)
}

fn strip_dev_dependencies(node: &Node) -> Node {
    let mut node = node.clone();
    node.deps = non_dev_dependencies(&node.deps).cloned().collect();
    node.dependencies = node.deps.iter().map(|d| d.pkg.to_owned()).collect();
    node
}

/// Filters out dependencies only used for development, and not affecting the final binary.
/// These are specified under `[dev-dependencies]` in Cargo.toml.
fn non_dev_dependencies(input: &[NodeDep]) -> impl Iterator<Item = &NodeDep> {
    input.iter().filter(|p| {
        p.dep_kinds
            .iter()
            .any(|dep| dep.kind != DependencyKind::Development)
    })
}

/// Contains a generated SBOM and context used in its generation
///
/// * `bom` - Generated SBOM
/// * `manifest_path` - Folder containing the `Cargo.toml` manifest
/// * `package_name` - Package from which this SBOM was generated
/// * `sbom_config` - Configuration options used during generation
pub struct GeneratedSbom {
    pub bom: Bom,
    pub manifest_path: PathBuf,
    pub package_name: String,
    pub sbom_config: SbomConfig,
}

impl GeneratedSbom {
    /// Writes SBOM to either a JSON or XML file in the same folder as `Cargo.toml` manifest
    pub fn write_to_file(self) -> Result<(), SbomWriterError> {
        let path = self.manifest_path.with_file_name(self.filename());
        log::info!("Outputting {}", path.display());
        let file = File::create(path)?;
        let mut writer = BufWriter::new(file);
        match self.sbom_config.format() {
            Format::Json => {
                self.bom
                    .output_as_json_v1_3(&mut writer)
                    .map_err(SbomWriterError::JsonWriteError)?;
            }
            Format::Xml => {
                self.bom
                    .output_as_xml_v1_3(&mut writer)
                    .map_err(SbomWriterError::XmlWriteError)?;
            }
        }

        // Flush the writer explicitly to catch and report any I/O errors
        writer.flush()?;

        Ok(())
    }

    fn filename(&self) -> String {
        let output_options = self.sbom_config.output_options();
        let prefix = match output_options.prefix {
            Prefix::Pattern(Pattern::Bom) => "bom".to_string(),
            Prefix::Pattern(Pattern::Package) => self.package_name.clone(),
            Prefix::Custom(c) => c.to_string(),
        };

        format!(
            "{}{}.{}",
            prefix,
            output_options.cdx_extension.extension(),
            self.sbom_config.format()
        )
    }
}

#[derive(Error, Debug)]
pub enum SbomWriterError {
    #[error("I/O error")]
    IoError(#[source] std::io::Error),

    #[error("Error writing JSON file")]
    JsonWriteError(#[source] cyclonedx_bom::errors::JsonWriteError),

    #[error("Error writing XML file")]
    XmlWriteError(#[source] cyclonedx_bom::errors::XmlWriteError),

    #[error("Error serializing to XML")]
    SerializeXmlError(#[source] std::io::Error),
}

impl From<std::io::Error> for SbomWriterError {
    fn from(value: std::io::Error) -> Self {
        Self::IoError(value)
    }
}

#[cfg(test)]
mod test {
    use super::*;

    #[test]
    fn it_should_parse_author_and_email() {
        let actual = parse_author("First Last <user@domain.tld>").expect("Failed to parse author");
        let expected = OrganizationalContact::new("First Last", Some("user@domain.tld"));

        assert_eq!(actual, expected);
    }
    #[test]
    fn it_should_parse_author_only() {
        let actual = parse_author("First Last").expect("Failed to parse author");
        let expected = OrganizationalContact::new("First Last", None);

        assert_eq!(actual, expected);
    }

    #[test]
    fn it_should_fail_to_parse_invalid_email() {
        let actual =
            parse_author("First Last <userdomain.tld>").expect_err("Failed to throw error");

        match actual {
            GeneratorError::AuthorParseError(e) => assert_eq!(
                e,
                "Invalid email, does not conform to HTML5 spec".to_string()
            ),
            e => panic!("Expected AuthorParse error got: {:?}", e),
        }
    }

    #[test]
    fn it_should_parse_author_inside_brackets() {
        let actual = parse_author("<First Last user@domain.tld>").expect("Failed to parse author");
        let expected = OrganizationalContact::new("<First Last user@domain.tld>", None);

        assert_eq!(actual, expected);
    }
}<|MERGE_RESOLUTION|>--- conflicted
+++ resolved
@@ -139,14 +139,7 @@
 ) -> Result<Bom, GeneratorError> {
     let mut bom = Bom::default();
 
-<<<<<<< HEAD
     let components: Vec<_> = packages
-=======
-    // TODO: add a filter to limit the dependency list to only the chosen package.
-    // This is not even a regression because the old code didn't do this either.
-
-    let components: Vec<_> = dependencies
->>>>>>> d15370c6
         .values()
         .filter(|p| &p.id != package)
         .map(|package| create_component(package))
